# coding: utf-8
require 'docx'
require 'tempfile'

describe Docx::Document do
  before(:all) do
    @fixtures_path = "spec/fixtures"
    @formatting_line_count = 12 # number of lines the formatting.docx file has
  end

  describe 'reading' do
    before do
      @doc = Docx::Document.open(@fixtures_path + '/basic.docx')
    end

    it 'should read the document' do
      expect(@doc.paragraphs.size).to eq(2)
      expect(@doc.paragraphs.first.text).to eq('hello')
      expect(@doc.paragraphs.last.text).to eq('world')
      expect(@doc.text).to eq("hello\nworld")
    end

    it 'should read bookmarks' do
      expect(@doc.bookmarks.size).to eq(1)
      expect(@doc.bookmarks['test_bookmark']).to_not eq(nil)
    end

    it 'should have paragraphs' do
      @doc.each_paragraph do |p|
        expect(p).to be_an_instance_of(Docx::Elements::Containers::Paragraph)
      end
    end

    it 'should have properly formatted text runs' do
      @doc.each_paragraph do |p|
        p.each_text_run do |tr|
          expect(tr).to be_an_instance_of(Docx::Elements::Containers::TextRun)
          expect(tr.formatting).to eq(Docx::Elements::Containers::TextRun::DEFAULT_FORMATTING)
        end
      end
    end
  end

  describe 'read tables' do
    before do
      @doc = Docx::Document.open(@fixtures_path + '/tables.docx')
    end

    it "should have tables with rows and cells" do
      expect(@doc.tables.count).to eq 2
      @doc.tables.each do |table|
        expect(table).to be_an_instance_of(Docx::Elements::Containers::Table)
        table.rows.each do |row|
          expect(row).to be_an_instance_of(Docx::Elements::Containers::TableRow)
          row.cells.each do |cell|
            expect(cell).to be_an_instance_of(Docx::Elements::Containers::TableCell)
          end
        end
      end
    end

    it "should have tables with columns and cells" do
      @doc.tables.each do |table|
        table.columns.each do |column|
          expect(column).to be_an_instance_of(Docx::Elements::Containers::TableColumn)
          column.cells.each do |cell|
            expect(cell).to be_an_instance_of(Docx::Elements::Containers::TableCell)
          end
        end
      end
    end

    it "should have proper count" do
      expect(@doc.tables[0].row_count).to eq 171
      expect(@doc.tables[1].row_count).to eq 2
      expect(@doc.tables[0].column_count).to eq 2
      expect(@doc.tables[1].column_count).to eq 2
    end

    it "should have tables with proper text" do
      expect(@doc.tables[0].rows[0].cells[0].text).to eq "ENGLISH"
      expect(@doc.tables[0].rows[0].cells[1].text).to eq "FRANÇAIS"
      expect(@doc.tables[1].rows[0].cells[0].text).to eq "Second table"
      expect(@doc.tables[1].rows[0].cells[1].text).to eq "Second tableau"
      expect(@doc.tables[0].columns[0].cells[5].text).to eq "aphids"
      expect(@doc.tables[0].columns[1].cells[5].text).to eq "puceron"
    end

    it "should read embedded links" do
      expect(@doc.tables[0].columns[1].cells[1].text).to match(/^Directive/)
    end
  end

  describe 'editing'  do
    before do
      @doc = Docx::Document.open(@fixtures_path + '/editing.docx')
    end

    it 'should copy paragraphs' do
      old_p = @doc.paragraphs.first
      new_p = old_p.copy
      expect(new_p).to be_an_instance_of(Docx::Elements::Containers::Paragraph)
      expect(new_p).not_to eq(nil)
      expect(new_p).not_to eq(old_p)
    end

    it 'allows insertion of text' do
      expect(@doc.paragraphs.size).to eq(3)
      first_p = @doc.paragraphs.first
      new_p = first_p.copy
      new_p.insert_after first_p
      expect(@doc.paragraphs.size).to eq(4)
    end

    it 'should change text' do
      expect(@doc.paragraphs.first.text).to eq('test text')
      @doc.paragraphs.first.text = 'the real test'
      expect(@doc.paragraphs.first.text).to eq('the real test')
    end

    it 'should allow insertion of text before a bookmark' do
      expect(@doc.paragraphs.first.text).to eq('test text')
      @doc.bookmarks['beginning_bookmark'].insert_text_before('foo')
      expect(@doc.paragraphs.first.text).to eq('footest text')
    end

    it 'should allow insertion of text after a bookmark' do
      expect(@doc.paragraphs.first.text).to eq('test text')
      @doc.bookmarks['end_bookmark'].insert_text_after('bar')
      expect(@doc.paragraphs.first.text).to eq('test textbar')
    end

    it 'should allow multiple lines of text to be inserted at a bookmark' do
      expect(@doc.paragraphs.last.text).to eq('')
      new_lines = ['replacement test', 'second paragraph test', 'and a third paragraph test']
      @doc.bookmarks['isolated_bookmark'].insert_multiple_lines(new_lines)
      new_lines.each_index do |line|
        expect(@doc.paragraphs[line + 2].text).to eq(new_lines[line])
      end
    end

    it 'should allow multi-line insertion with replacement' do
      expect(@doc.paragraphs[1].text).to eq('placeholder text')
      new_lines = ['replacement test', 'second paragraph test', 'and a third paragraph test']
      @doc.bookmarks['word_splitting_bookmark'].insert_multiple_lines(new_lines)
      new_lines.each_index do |line|
        expect(@doc.paragraphs[line + 1].text).to eq(new_lines[line])
      end
    end

    it 'should allow content deletion' do
      expect(@doc.paragraphs.first.text).to eq('test text')
      @doc.paragraphs.first.blank!
      expect(@doc.paragraphs.first.text).to eq('')
    end
  end

  describe 'read formatting' do
    before do
      @doc = Docx::Document.open(@fixtures_path + '/formatting.docx')
      @formatting = @doc.paragraphs.map { |p| p.text_runs.map(&:formatting) }
      @default_formatting = Docx::Elements::Containers::TextRun::DEFAULT_FORMATTING
      @only_italic = @default_formatting.merge italic: true
      @only_bold = @default_formatting.merge bold: true
      @only_underline = @default_formatting.merge underline: true
      @all_formatted = @default_formatting.merge italic: true, bold: true, underline: true
    end

    it 'should have the correct text' do
<<<<<<< HEAD
      expect(@doc.paragraphs.size).to eq(6)
      expect(@doc.paragraphs[0].text).to eq('Normal')
      expect(@doc.paragraphs[1].text).to eq('Italic')
      expect(@doc.paragraphs[2].text).to eq('Bold')
      expect(@doc.paragraphs[3].text).to eq('Underline')
      expect(@doc.paragraphs[4].text).to eq('Normal')
      expect(@doc.paragraphs[5].text).to eq('This is a sentence with all formatting options in the middle of the sentence.')
=======
      @doc.paragraphs.size.should eq @formatting_line_count
      @doc.paragraphs[0].text.should eq 'Normal'
      @doc.paragraphs[1].text.should eq 'Italic'
      @doc.paragraphs[2].text.should eq 'Bold'
      @doc.paragraphs[3].text.should eq 'Underline'
      @doc.paragraphs[4].text.should eq 'Normal'
      @doc.paragraphs[5].text.should eq 'This is a sentence with all formatting options in the middle of the sentence.'
      @doc.paragraphs[6].text.should eq 'This is a centered paragraph.'
      @doc.paragraphs[7].text.should eq 'This paragraph is aligned left.'
      @doc.paragraphs[8].text.should eq 'This paragraph is aligned right.'
      @doc.paragraphs[9].text.should eq 'This paragraph is 14 points.'
      @doc.paragraphs[10].text.should eq 'This paragraph has a word at 16 points.'
>>>>>>> 59465d70
    end

    it 'should contain a paragraph with multiple text runs' do

    end

    it 'should detect normal formatting' do
      [0, 4].each do |i|
        expect(@formatting[i][0]).to eq(@default_formatting)
        expect(@doc.paragraphs[i].text_runs[0].italicized?).to eq(false)
        expect(@doc.paragraphs[i].text_runs[0].bolded?).to eq(false)
        expect(@doc.paragraphs[i].text_runs[0].underlined?).to eq(false)
      end
    end

    it 'should detect italic formatting' do
      expect(@formatting[1][0]).to eq(@only_italic)
      expect(@doc.paragraphs[1].text_runs[0].italicized?).to eq(true)
      expect(@doc.paragraphs[1].text_runs[0].bolded?).to eq(false)
      expect(@doc.paragraphs[1].text_runs[0].underlined?).to eq(false)
    end

    it 'should detect bold formatting' do
      expect(@formatting[2][0]).to eq(@only_bold)
      expect(@doc.paragraphs[2].text_runs[0].italicized?).to eq(false)
      expect(@doc.paragraphs[2].text_runs[0].bolded?).to eq(true)
      expect(@doc.paragraphs[2].text_runs[0].underlined?).to eq(false)
    end

    it 'should detect underline formatting' do
      expect(@formatting[3][0]).to eq(@only_underline)
      expect(@doc.paragraphs[3].text_runs[0].italicized?).to eq(false)
      expect(@doc.paragraphs[3].text_runs[0].bolded?).to eq(false)
      expect(@doc.paragraphs[3].text_runs[0].underlined?).to eq(true)
    end

    it 'should detect mixed formatting' do
      expect(@formatting[5][0]).to eq(@default_formatting)
      expect(@doc.paragraphs[5].text_runs[0].italicized?).to eq(false)
      expect(@doc.paragraphs[5].text_runs[0].bolded?).to eq(false)
      expect(@doc.paragraphs[5].text_runs[0].underlined?).to eq(false)
      
      expect(@formatting[5][1]).to eq(@all_formatted)
      expect(@doc.paragraphs[5].text_runs[1].italicized?).to eq(true)
      expect(@doc.paragraphs[5].text_runs[1].bolded?).to eq(true)
      expect(@doc.paragraphs[5].text_runs[1].underlined?).to eq(true)
      
      expect(@formatting[5][2]).to eq(@default_formatting)
      expect(@doc.paragraphs[5].text_runs[2].italicized?).to eq(false)
      expect(@doc.paragraphs[5].text_runs[2].bolded?).to eq(false)
      expect(@doc.paragraphs[5].text_runs[2].underlined?).to eq(false)
    end

    it 'should detect centered paragraphs' do
      @doc.paragraphs[5].aligned_center?.should be_false
      @doc.paragraphs[6].aligned_center?.should be_true
      @doc.paragraphs[7].aligned_center?.should be_false
    end

    it 'should detect left justified paragraphs' do
      @doc.paragraphs[6].aligned_left?.should be_false
      @doc.paragraphs[7].aligned_left?.should be_true
      @doc.paragraphs[8].aligned_left?.should be_false
    end

    it 'should detect right justified paragraphs' do
      @doc.paragraphs[7].aligned_right?.should be_false
      @doc.paragraphs[8].aligned_right?.should be_true
      @doc.paragraphs[9].aligned_right?.should be_false
    end

    # ECMA-376 Office Open XML spec (4th edition), 17.3.2.38, size is
    # defined in half-points, meaning 14pt text returns a value of 28.
    # http://www.ecma-international.org/publications/standards/Ecma-376.htm
    it 'should return proper font size for paragraphs' do
      @doc.font_size.should eq 11
      @doc.paragraphs[5].font_size.should eq 11
      paragraph = @doc.paragraphs[9]
      paragraph.font_size.should eq 14
      paragraph.text_runs[0].font_size.should eq 14
    end

    it 'should return proper font size for runs' do
      @doc.font_size.should eq 11
      paragraph = @doc.paragraphs[10]
      paragraph.font_size.should eq 11
      text_runs = paragraph.text_runs
      text_runs[0].font_size.should eq 11
      text_runs[1].font_size.should eq 16
      text_runs[2].font_size.should eq 11
      text_runs[3].font_size.should eq 11
      text_runs[4].font_size.should eq 11
    end
  end

  describe 'saving' do
    before do
      @doc = Docx::Document.open(@fixtures_path + '/saving.docx')
    end

    it 'should save to a normal file path' do
      @new_doc_path = @fixtures_path + '/new_save.docx'
      @doc.save(@new_doc_path)
      @new_doc = Docx::Document.open(@new_doc_path)
      expect(@new_doc.paragraphs.size).to eq(@doc.paragraphs.size)
    end

    it 'should save to a tempfile' do
      temp_file = Tempfile.new(['docx_gem', '.docx'])
      @new_doc_path = temp_file.path
      @doc.save(@new_doc_path)
      @new_doc = Docx::Document.open(@new_doc_path)
      expect(@new_doc.paragraphs.size).to eq(@doc.paragraphs.size)

      temp_file.close
      temp_file.unlink
      # ensure temp file has been removed
      expect(File.exists?(@new_doc_path)).to eq(false)
    end

    after do
      if File.exists?(@new_doc_path)
        File.delete(@new_doc_path)
      end
    end
  end


  describe 'outputting html' do
    before do
      @doc = Docx::Document.open(@fixtures_path + '/formatting.docx')
      @formatted_line = @doc.paragraphs[5]
      @p_regex = /(^\<p).+((?<=\>)\w+)(\<\/p>$)/
      @span_regex = /(\<span).+((?<=\>)\w+)(<\/span>)/
      @em_regex = /(\<em).+((?<=\>)\w+)(\<\/em\>)/
      @strong_regex = /(\<strong).+((?<=\>)\w+)(\<\/strong\>)/
    end

    it 'should wrap pragraphs in a p tag' do
      scan = @doc.paragraphs[0].to_html.scan(@p_regex).flatten
      scan.first.should eq '<p'
      scan.last.should eq '</p>'
      scan[1].should eq 'Normal'
    end
   
    it 'should emphasize italicized text' do
      scan = @doc.paragraphs[1].to_html.scan(@em_regex).flatten
      scan.first.should eq '<em'
      scan.last.should eq '</em>'
      scan[1].should eq 'Italic'
    end

    it 'should strong bolded text' do
      scan = @doc.paragraphs[2].to_html.scan(@strong_regex).flatten
      scan.first.should eq '<strong'
      scan.last.should eq '</strong>'
      scan[1].should eq 'Bold'
    end

    it 'should underline underlined text' do
      scan = @doc.paragraphs[3].to_html.scan(/\<span\s+([^\>]+)/).flatten
      scan.first.should eq 'style="text-decoration:underline;"'
    end

    it 'should justify paragraphs' do
      regex = /^<p[^\"]+.(?<=\")([^\"]+)/
      @doc.paragraphs[6].to_html.scan(regex).flatten.first.split(';').include?('text-align:center').should be_true
      @doc.paragraphs[7].to_html.scan(regex).flatten.first.split(';').include?('text-align:left').should be_false
      @doc.paragraphs[8].to_html.scan(regex).flatten.first.split(';').include?('text-align:right').should be_true
    end

    it "should set font size on styled paragraphs" do
      regex = /(\<p{1})[^\>]+style\=\"([^\"]+).+(<\/p>)/      
      scan = @doc.paragraphs[9].to_html.scan(regex).flatten
      scan.first.should eq '<p'
      scan.last.should eq '</p>'
      scan[1].split(';').include?('font-size:14pt').should be_true
    end

    it 'should set font size on styled text runs' do
      regex = /(\<span)[^\>]+style\=\"([^\"]+)[^\<]+(<\/span>)/
      scan = @doc.paragraphs[10].to_html.scan(regex).flatten
      scan.first.should eq '<span'
      scan.last.should eq '</span>'
      scan[1].split(';').include?('font-size:16pt').should be_true
    end

    it 'should properly highlight different text in different places in a sentence' do
      paragraph = @doc.paragraphs[11]
      scan = paragraph.to_html.scan(@em_regex).flatten
      scan.first.should eq '<em'
      scan.last.should eq '</em>'
      scan[1].should eq 'sentence'
      scan = paragraph.to_html.scan(@strong_regex).flatten
      scan.first.should eq '<strong'
      scan.last.should eq '</strong>'
      scan[1].should eq 'formatting'
      scan = paragraph.to_html.scan(@span_regex).flatten
      scan.first.should eq '<span'
      scan.last.should eq '</span>'
      scan[1].should eq 'different'
      scan = paragraph.to_html.scan(/\<span\s+([^\>]+)/).flatten
      scan.first.should eq 'style="text-decoration:underline;"'
    end

    it 'should output an entire document as html fragment' do
      @doc.to_html.scan(/(\<p)/).flatten.size.should eq @formatting_line_count
    end

    it 'should output styled html' do
      @formatted_line.to_html.scan('<span style="text-decoration:underline;"><strong><em>all</em></strong></span>').size.should eq 1
    end

  end
end<|MERGE_RESOLUTION|>--- conflicted
+++ resolved
@@ -167,7 +167,6 @@
     end
 
     it 'should have the correct text' do
-<<<<<<< HEAD
       expect(@doc.paragraphs.size).to eq(6)
       expect(@doc.paragraphs[0].text).to eq('Normal')
       expect(@doc.paragraphs[1].text).to eq('Italic')
@@ -175,20 +174,11 @@
       expect(@doc.paragraphs[3].text).to eq('Underline')
       expect(@doc.paragraphs[4].text).to eq('Normal')
       expect(@doc.paragraphs[5].text).to eq('This is a sentence with all formatting options in the middle of the sentence.')
-=======
-      @doc.paragraphs.size.should eq @formatting_line_count
-      @doc.paragraphs[0].text.should eq 'Normal'
-      @doc.paragraphs[1].text.should eq 'Italic'
-      @doc.paragraphs[2].text.should eq 'Bold'
-      @doc.paragraphs[3].text.should eq 'Underline'
-      @doc.paragraphs[4].text.should eq 'Normal'
-      @doc.paragraphs[5].text.should eq 'This is a sentence with all formatting options in the middle of the sentence.'
-      @doc.paragraphs[6].text.should eq 'This is a centered paragraph.'
-      @doc.paragraphs[7].text.should eq 'This paragraph is aligned left.'
-      @doc.paragraphs[8].text.should eq 'This paragraph is aligned right.'
-      @doc.paragraphs[9].text.should eq 'This paragraph is 14 points.'
-      @doc.paragraphs[10].text.should eq 'This paragraph has a word at 16 points.'
->>>>>>> 59465d70
+      expect(@doc.paragraphs[6].text).to eq('This is a centered paragraph.')
+      expect(@doc.paragraphs[7].text).to eq('This paragraph is aligned left.')
+      expect(@doc.paragraphs[8].text).to eq('This paragraph is aligned right.')
+      expect(@doc.paragraphs[9].text).to eq('This paragraph is 14 points.')
+      expect(@doc.paragraphs[10].text).to eq('This paragraph has a word at 16 points.')
     end
 
     it 'should contain a paragraph with multiple text runs' do
@@ -315,7 +305,6 @@
       end
     end
   end
-
 
   describe 'outputting html' do
     before do
@@ -403,4 +392,4 @@
     end
 
   end
-end+end
